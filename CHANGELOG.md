# Changelog

<!--
Please add your PR to the changelog! Choose from a top level and bottom
level category, then write your changes like follows:

- Describe your change in a user friendly format by @yourslug in [#99999](https://github.com/cohaereo/alkahest/pull/99999)

You can add additional user facing information if it's a major breaking change. You can use the following to help:

```diff
- Old code
+ New code
```

Change types:
    - `✨ Highlights` for version-defining changes.
    - `Added` for new features.
    - `Changed` for changes in existing functionality.
    - `Deprecated` for soon-to-be removed features.
    - `Removed` for now removed features.
    - `Fixed` for any bug/small visual fixes.
    - `Security` in case of vulnerabilities.

-->

All notable changes to this project will be documented in this file.

The format is based on [Keep a Changelog](https://keepachangelog.com/en/1.1.0/)

## Unreleased / Rolling Release

### ✨ Highlights

- FXAA pipeline support
- Added an empty map for spawning objects
- Add a search bar to the outliner by @AndrisBorbas in [#41](https://github.com/cohaereo/alkahest/pull/41)
- Object channel editor

### Added

- Cull static/dynamic geometry outside of the view frustum
- Write tracing events to alkahest.log
- Basic controller support
- Global channel labels/input field types
- Added SpecularOnly, ValidLayeredMetalness, ValidSmoothnessHeatmap, ValidSourceColor debug views
- Re-added loader code for decal and decal collection node
- Implemented TFX bytecode op 0x3a gradient4_const
- Implemented TFX bytecode op 0x3b
- Added console command `window_resize` to resize the window to a specific size
- Added console command `set_camera_from_cb12` to load view matrices from a raw view scope buffer
- Added commands `lock_time` and `unlock_time` to allow fixing the game time to a specific value (eg. for more deterministic image comparisons)
- Shadow quality option (replaces shadow checkbox)
- Added Arrow Hotkeys to navigate selected object heirarchies @Froggy618157725
  in [#36](https://github.com/cohaereo/alkahest/pull/36)
- Added hotkeys to add to current route. + adds at the end of the route, or after current node, - adds before the selected node

### Changed

- Enable SSAO by default
- Abstract global/fullscreen pipelines
- Replaced `hecs` with `bevy-ecs`
- Use bevy-ecs change detection to update cbuffers
<<<<<<< HEAD
- Improved Route UI. Can now use translation gizmo for small adjustments
=======
- Enabled fast math for `glam`
- Various atmosphere-related improvements
>>>>>>> 984b8076

### Fixed

- Fix static transparents rendering in front of sky objects
- Fix atmosphere rendering for TFS
- Rewrote TFX bytecode op 0xe to merge_3_1
- Fix cross-compilation on Linux by using FXC instead of D3DCompile
- Fixed a random Discord presence related crash
- Added transparency sorting for sky objects (fixes broken skyboxes such as the Anomaly in Vesper's Host)
- Fixed a water related map loading error on Disjunction
- Hotkeys are no longer triggered when typing in text fields

## 0.5.0 - 2024-07-24

### ✨ Highlights

Alkahest has been largely rewritten, improving performance and flexibility, as well as adding (or opening the gates
for) a ton
of new features.

The motivation for this rewrite originally started with the desire to rewrite the renderer to make it more accurate to
Destiny 2's rendering pipeline. This quickly spiraled into a rewrite of the entire project as I noticed that the
existing codebase was not very flexible, and we were often implementing hacks for new features. The new codebase is much
easier to maintain and extend, and will allow for a lot of cool new features in the future.

Features are still well on their way, but all the features you know and love from Alkahest 0.4 are here, and some even
received some polish!

### Added

- Added a new, more accurate renderer
    - Added a proper extern slot system
    - Atmosphere rendering
    - Ambient voxel/cubemap IBL
    - Bind DX11 depth, blend, rasterizer and depth bias states based on Technique data
- Shadow mapping
- Global lighting
- Decorator rendering (grass, plants, small rocks, etc.)
- Transform gizmo
- Compile-time shader compilation
- Post processing framework
    - Ambient occlusion
- Settings panel
- Fullscreen mode (can be enabled through `--fullscreen` argument or alt+enter)
- Hide the cursor when moving the camera
- Smooth camera acceleration
- Specular matcap (makes shiny objects look shiny in unshaded mode)
- Static instances can now be moved, rotated and scaled individually
- Added a material ball with configurable GBuffer output parameters
- Added a dim outline when hovering over nametags
- Added a unit testing framework
    - Currently used for sanity testing various loaders like maps and activities
- Added Page Up/Down to move up and down in the map list @Froggy618157725
  in [#31](https://github.com/cohaereo/alkahest/pull/31)
- Added a Children/Parent button in inspector by cohaereo

### Changed

- Reworked the multi-threaded asset loader to use channels, preventing locks
- Asset loads are requested by the renderer to prevent duplicate loads
- Cubemaps are now applied to only their respective volumes
- Replaced the `Visible`  component with `Hidden`
- Reworked the `Global` and `Hidden` components as stateless ECS flags
- Removed the scope editor
    - The scope editor has been replaced by the higher-level extern editor
- Lowered DirectX feature level requirement to 11.0

### Removed

- Removed the built-in lighting mode
    - The built-in lighting mode was an artifact of early Alkahest, and looked horrible due to it rendering outside of
      the in-game shading pipeline.
- Removed the composite shader
- Removed entity VS override
    - This is internally still used as a workaround for skinned (skeleton) objects, but is no longer exposed as an
      option

### Fixed

- Fixed specular highlights not moving with the camera
- Fix skinned meshes not displaying properly without VS override
- Fixed windows with 0 size
- Don't save the window size if it's minimized
- Fixed decals not being blended properly
- Fixed light shaft occlusion being rendered in the transparent stage
    - This caused objects to render the screen inside of them at 1/4th resolution
- Fixed certain objects not being rendered correctly due to a missing color buffer
    - These objects are now rendered with a default color buffer
- Fixed some suns turning into black holes
- Fixed water showing up as a red box
- Fixed a renderglobals related crash on startup when using pre-lightfall packages
- Fixed certain special usage sky objects being rendered in the transparents stage
- Fixed a bug in the auto updater that caused an error when trying to move the old executable

## 0.4.1 - 2024-03-27

### ✨ Major Changes

- ⚠ Alkahest is no longer compatible with Avvy's Alkgui. The features provided by Alkgui are now available in Alkahest
  itself.
- Reworked the map loading mechanism to allow for maps to be loaded individually by @cohaereo
- Added a map and activity browser by @cohaereo
- Added a game installation detector by @cohaereo

### Added

- Added the ability to load maps from packages by name (eg. `throneworld` or `dungeon_prophecy`) through the `-p`
  argument by @cohaereo
- Added draw_crosshair to the config by @Froggy618157725 in [#21](https://github.com/cohaereo/alkahest/pull/21)
- Added 'I' Key shortcut to swap to previous map by @Froggy618157725
  in [#21](https://github.com/cohaereo/alkahest/pull/21)
- Added Controls under Help Menu @Froggy618157725 in [#22](https://github.com/cohaereo/alkahest/pull/22)
- Added version information to panic log by @cohaereo
- Package directory is now persisted in the config by @cohaereo

### Deprecated

- Passing a package file is deprecated in favor of the `-p` switch. In the future, Alkahest will only accept package
  directory paths

### Changed

- Create window before initializing the package manager by @cohaereo
- Rework transparent(_advanced) scopes by @cohaereo
- Change allocator to [mimalloc](https://github.com/microsoft/mimalloc) by @cohaereo
- Configuration files are now stored in the system config directories (
  see [directories API](https://docs.rs/directories/5.0.1/directories/struct.ProjectDirs.html#method.config_dir)) by
  @cohaereo
- The tag dumper and bulk texture dumper windows are now hidden by default, and can be toggled from the View menu by
  @cohaereo

### Fixed

- Fixed the GitHub URL for stable releases by @cohaereo
- Copy missing sections in nightly changelog diffs by @cohaereo
- Fixed build date/timestamp generation by @cohaereo
- Reset update check indicator timer when starting a new check by @cohaereo
- Fixed a crash when creating render targets with a zero size by @cohaereo
- Fixed a map loading crash on Disjunction by @cohaereo

## 0.4.0 - 2024-02-18

### Added

- Auto updater by @cohaereo
- Control lights as an FPS camera by @cohaereo

### Changed

- Enable TFX bytecode evaluation by default by @cohaereo
- Changed the parsing system from `binrw` to [tiger-parse](https://github.com/v4nguard/tiger-parse) by @cohaereo

### Fixed

- Fixed cubemap level selection that made surfaces too glossy by @cohaereo
- Lights now obey the Visible component
- Fixed a TFX parameter that was causing some lights to not be visible by @cohaereo
- Fixed depth linearization in the transparent scope by @cohaereo

### Removed

- Removed pointless world ID component from static instances by @cohaereo

## 0.3.0 - 2024-01-25

### Added

- Add Sphere Utility tool by @Froggy618157725 in [#7](https://github.com/cohaereo/alkahest/pull/7)
- Basic technique viewer with texture list by @cohaereo
- Implement map resources Unk80808246 and Unk80806ac2 by @cohaereo
- Add Delete Button on Inspector Panel by @Froggy618157725 in [#11](https://github.com/cohaereo/alkahest/pull/11)
- Show Havok shapes for 80809121 (Push Surfaces) by @DeltaDesigns in [#9](https://github.com/cohaereo/alkahest/pull/9)
- Add Global Utility Objects by @Froggy618167725 in [#12](https://github.com/cohaereo/alkahest/pull/12)
- Lazy entity updating by @cohaereo
- Global entity tag by @cohaereo
- Add Beacon Utility tool by @Froggy618157725 in [#13](https://github.com/cohaereo/alkahest/pull/13)
- Use `fs-err` wrapper for more descriptive filesystem error messages by @cohaereo
  in [#14](https://github.com/cohaereo/alkahest/pull/14)
- Print version information in console by @cohaereo
- Add a window and taskbar icon by @cohaereo
- Make Utility Objects work with the picker by @Froggy618157725 in [#16](https://github.com/cohaereo/alkahest/pull/16)
- Variable width line rendering by @cohaereo
- Partial light_specular_ibl implementation for cubemap support in deferred_shading_no_atm by @cohaereo
- Ability to query depth buffer by @Froggy618157725 in [#17](https://github.com/cohaereo/alkahest/pull/17)
- Added crosshair (off by default) by @Froggy618157725 in [#17](https://github.com/cohaereo/alkahest/pull/17)
- Utility Objects now flash briefly while selected by @Froggy618157725
  in [#17](https://github.com/cohaereo/alkahest/pull/17)
- Add about menu by @cohaereo in [#19](https://github.com/cohaereo/alkahest/pull/19)
- Add changelog window by @cohaereo in [#19](https://github.com/cohaereo/alkahest/pull/19)
- Added GitHub actions nightly build workflow
- Add matcap pseudo-shading to custom debug shapes by @cohaereo

### Changed

- Spruce up Camera Controls by @Froggy618157725 in [#8](https://github.com/cohaereo/alkahest/pull/8)
- Changed the matcap texture to one with better lighting by @cohaereo
- Ruler is spawned extending from where you're looking to you by @Froggy618157725
  in [#17](https://github.com/cohaereo/alkahest/pull/17)
- Sphere is spawned at 24m away, or on the first map piece encountered by @Froggy618157725
  in [#17](https://github.com/cohaereo/alkahest/pull/17)
- Update egui to 0.25 by @cohaereo

### Removed

- Removed CTRL+Q quit shortcut by @Froggy618157725 in [#8](https://github.com/cohaereo/alkahest/pull/8)
- Disable render globals prints by @cohaereo

### Fixed

- Fix camera right and up axis by @cohaereo
- Fix Utility Visibility by @Froggy618157725 in [#10](https://github.com/cohaereo/alkahest/pull/10)
- Fixed Sphere Icon in Inspector Panel by @Froggy618167725 in [#12](https://github.com/cohaereo/alkahest/pull/12)
- Fixed shader warnings by @cohaereo
- Fix pickbuffer not respecting d3d mapped row pitch by @cohaereo
- Fixed Selector behavior on screens with scaling factors @Froggy618157725
  in [#16](https://github.com/cohaereo/alkahest/pull/16)
- Fix cubemap view not rotating by @cohaereo
- Fixed a potential GUI memory leak when using unmanaged DirectX textures by @cohaereo<|MERGE_RESOLUTION|>--- conflicted
+++ resolved
@@ -61,12 +61,9 @@
 - Abstract global/fullscreen pipelines
 - Replaced `hecs` with `bevy-ecs`
 - Use bevy-ecs change detection to update cbuffers
-<<<<<<< HEAD
 - Improved Route UI. Can now use translation gizmo for small adjustments
-=======
 - Enabled fast math for `glam`
 - Various atmosphere-related improvements
->>>>>>> 984b8076
 
 ### Fixed
 
